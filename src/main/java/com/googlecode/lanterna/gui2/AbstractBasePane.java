/*
 * This file is part of lanterna (http://code.google.com/p/lanterna/).
 * 
 * lanterna is free software: you can redistribute it and/or modify
 * it under the terms of the GNU Lesser General Public License as published by
 * the Free Software Foundation, either version 3 of the License, or
 * (at your option) any later version.
 *
 * This program is distributed in the hope that it will be useful,
 * but WITHOUT ANY WARRANTY; without even the implied warranty of
 * MERCHANTABILITY or FITNESS FOR A PARTICULAR PURPOSE.  See the
 * GNU Lesser General Public License for more details.
 *
 * You should have received a copy of the GNU Lesser General Public License
 * along with this program.  If not, see <http://www.gnu.org/licenses/>.
 * 
 * Copyright (C) 2010-2015 Martin
 */
package com.googlecode.lanterna.gui2;

import com.googlecode.lanterna.TerminalPosition;
import com.googlecode.lanterna.TerminalSize;
import com.googlecode.lanterna.input.KeyStroke;

/**
 * Created by martin on 27/10/14.
 */
public abstract class AbstractBasePane implements BasePane {
    protected final ContentHolder contentHolder;
    protected InteractableLookupMap interactableLookupMap;
    private Interactable focusedInteractable;
    private boolean invalid;
    private boolean strictFocusChange;
    private boolean enableDirectionBasedMovements;

    protected AbstractBasePane() {
        this.contentHolder = new ContentHolder();
        this.interactableLookupMap = new InteractableLookupMap(new TerminalSize(80, 25));
        this.invalid = false;
        this.strictFocusChange = false;
        this.enableDirectionBasedMovements = true;
    }

    @Override
    public boolean isInvalid() {
        return invalid || contentHolder.isInvalid();
    }

    protected void invalidate() {
        invalid = true;
    }

    @Override
    public void draw(TextGUIGraphics graphics) {
        graphics.applyThemeStyle(graphics.getThemeDefinition(Window.class).getNormal());
        graphics.fill(' ');
        contentHolder.draw(graphics);

        if(!interactableLookupMap.getSize().equals(graphics.getSize())) {
            interactableLookupMap = new InteractableLookupMap(graphics.getSize());
        }
        interactableLookupMap.reset();
        contentHolder.updateLookupMap(interactableLookupMap);
        //interactableLookupMap.debug();
        invalid = false;
    }

    @Override
    public boolean handleInput(KeyStroke key) {
        if(focusedInteractable != null) {
            Interactable next = null;
            Interactable.FocusChangeDirection direction = Interactable.FocusChangeDirection.TELEPORT; //Default
            Interactable.Result result = focusedInteractable.handleKeyStroke(key);
            if(!enableDirectionBasedMovements) {
                if(result == Interactable.Result.MOVE_FOCUS_DOWN || result == Interactable.Result.MOVE_FOCUS_RIGHT) {
                    result = Interactable.Result.MOVE_FOCUS_NEXT;
                }
                else if(result == Interactable.Result.MOVE_FOCUS_UP || result == Interactable.Result.MOVE_FOCUS_LEFT) {
                    result = Interactable.Result.MOVE_FOCUS_PREVIOUS;
                }
            }
            switch (result) {
                case HANDLED:
                    return true;
                case UNHANDLED:
                    //Filter the event recursively through all parent containers until we hit null; give the containers
                    //a chance to absorb the event
                    Container parent = focusedInteractable.getParent();
                    while(parent != null) {
                        if(parent.handleInput(key)) {
                            return true;
                        }
                        parent = parent.getParent();
                    }
                    return false;
                case MOVE_FOCUS_NEXT:
                    next = contentHolder.nextFocus(focusedInteractable);
                    if(next == null) {
                        next = contentHolder.nextFocus(null);
                    }
                    direction = Interactable.FocusChangeDirection.NEXT;
                    break;
                case MOVE_FOCUS_PREVIOUS:
                    next = contentHolder.previousFocus(focusedInteractable);
                    if(next == null) {
                        next = contentHolder.previousFocus(null);
                    }
                    direction = Interactable.FocusChangeDirection.PREVIOUS;
                    break;
                case MOVE_FOCUS_DOWN:
                    next = interactableLookupMap.findNextDown(focusedInteractable);
                    direction = Interactable.FocusChangeDirection.DOWN;
                    if(next == null && !strictFocusChange) {
                        next = contentHolder.nextFocus(focusedInteractable);
                        direction = Interactable.FocusChangeDirection.NEXT;
                    }
                    break;
                case MOVE_FOCUS_LEFT:
                    next = interactableLookupMap.findNextLeft(focusedInteractable);
                    direction = Interactable.FocusChangeDirection.LEFT;
                    break;
                case MOVE_FOCUS_RIGHT:
                    next = interactableLookupMap.findNextRight(focusedInteractable);
                    direction = Interactable.FocusChangeDirection.RIGHT;
                    break;
                case MOVE_FOCUS_UP:
                    next = interactableLookupMap.findNextUp(focusedInteractable);
                    direction = Interactable.FocusChangeDirection.UP;
                    if(next == null && !strictFocusChange) {
                        next = contentHolder.previousFocus(focusedInteractable);
                        direction = Interactable.FocusChangeDirection.PREVIOUS;
                    }
                    break;
            }
            if(next != null) {
                setFocusedInteractable(next, direction);
            }
            return true;
        }
        return false;
    }

    @Override
    public Component getComponent() {
        return contentHolder.getComponent();
    }

    @Override
    public void setComponent(Component component) {
        contentHolder.setComponent(component);
    }

    @Override
    public Interactable getFocusedInteractable() {
        return focusedInteractable;
    }

    @Override
    public TerminalPosition getCursorPosition() {
        if(focusedInteractable == null) {
            return null;
        }
        TerminalPosition position = focusedInteractable.getCursorLocation();
        if(position == null) {
            return null;
        }
        //Don't allow the component to set the cursor outside of its own boundaries
        if(position.getColumn() < 0 ||
                position.getRow() < 0 ||
                position.getColumn() >= focusedInteractable.getSize().getColumns() ||
                position.getRow() >= focusedInteractable.getSize().getRows()) {
            return null;
        }
        return focusedInteractable.toBasePane(position);
    }

    @Override
    public void setFocusedInteractable(Interactable toFocus) {
        setFocusedInteractable(toFocus,
                toFocus != null ?
                    Interactable.FocusChangeDirection.TELEPORT : Interactable.FocusChangeDirection.RESET);
    }

    protected void setFocusedInteractable(Interactable toFocus, Interactable.FocusChangeDirection direction) {
        if(focusedInteractable != null) {
            focusedInteractable.onLeaveFocus(direction, focusedInteractable);
        }
        Interactable previous = focusedInteractable;
        focusedInteractable = toFocus;
        if(toFocus != null) {
            toFocus.onEnterFocus(direction, previous);
        }
    }

    /**
     * If set to true, up/down array keys will not translate to next/previous if there are no more components
     * above/below.
     * @param strictFocusChange Will not allow relaxed navigation if set to {@code true}
     */
    public void setStrictFocusChange(boolean strictFocusChange) {
        this.strictFocusChange = strictFocusChange;
    }

    /**
     * If set to false, using the keyboard arrows keys will have the same effect as using the tab and reverse tab.
     * Lanterna will map arrow down and arrow right to tab, going to the next component, and array up and array left to
     * reverse tab, going to the previous component. If set to true, Lanterna will search for the next component
     * starting at the cursor position in the general direction of the arrow. By default this is enabled.
     * <p/>
     * In Lanterna 2, direction based movements were not available.
     * @param enableDirectionBasedMovements Should direction based focus movements be enabled?
     */
    public void setEnableDirectionBasedMovements(boolean enableDirectionBasedMovements) {
        this.enableDirectionBasedMovements = enableDirectionBasedMovements;
    }

    protected class ContentHolder extends AbstractComposite<Container> {
        @Override
        public void setComponent(Component component) {
            if(getComponent() == component) {
                return;
            }
            setFocusedInteractable(null);
            super.setComponent(component);
            if(focusedInteractable == null && component instanceof Interactable) {
                setFocusedInteractable((Interactable)component);
            }
            else if(focusedInteractable == null && component instanceof Container) {
                setFocusedInteractable(((Container)component).nextFocus(null));
            }
        }

        @Override
<<<<<<< HEAD
        public TextGUI getTextGUI() {
            return AbstractBasePane.this.getTextGUI();
=======
        public boolean removeComponent(Component component) {
            boolean removed = super.removeComponent(component);
            if (removed) {
                focusedInteractable = null;
            }
            return removed;
>>>>>>> 63991bea
        }

        @Override
        protected ComponentRenderer<Container> createDefaultRenderer() {
            return new ComponentRenderer<Container>() {
                @Override
                public TerminalSize getPreferredSize(Container component) {
                    Component subComponent = getComponent();
                    if(subComponent == null) {
                        return TerminalSize.ZERO;
                    }
                    return subComponent.getPreferredSize();
                }

                @Override
                public void drawComponent(TextGUIGraphics graphics, Container component) {
                    Component subComponent = getComponent();
                    if(subComponent == null) {
                        return;
                    }
                    subComponent.draw(graphics);
                }
            };
        }

        @Override
        public TerminalPosition toBasePane(TerminalPosition position) {
            return position;
        }

        @Override
        public BasePane getBasePane() {
            return AbstractBasePane.this;
        }
    }
}<|MERGE_RESOLUTION|>--- conflicted
+++ resolved
@@ -230,18 +230,17 @@
             }
         }
 
-        @Override
-<<<<<<< HEAD
-        public TextGUI getTextGUI() {
-            return AbstractBasePane.this.getTextGUI();
-=======
         public boolean removeComponent(Component component) {
             boolean removed = super.removeComponent(component);
             if (removed) {
                 focusedInteractable = null;
             }
             return removed;
->>>>>>> 63991bea
+        }
+
+        @Override
+        public TextGUI getTextGUI() {
+            return AbstractBasePane.this.getTextGUI();
         }
 
         @Override
